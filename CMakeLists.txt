### Root CMakeLists.txt for MIPS-Lite project
cmake_minimum_required(VERSION 4.0.1) 

# Always define toolchain file so we have same setup
set(CMAKE_TOOLCHAIN_FILE "${CMAKE_SOURCE_DIR}/cmake/toolchain.cmake")

project(MIPS-Lite VERSION 0.1.0 LANGUAGES CXX)

# Cmakes built in test runner
include(CTest)

set(CMAKE_EXPORT_COMPILE_COMMANDS ON)

# Ensure C++17 is available
set(CMAKE_CXX_STANDARD 17)
set(CMAKE_CXX_STANDARD_REQUIRED ON)
set(CMAKE_CXX_EXTENSIONS OFF)

# Set output directories
set(CMAKE_RUNTIME_OUTPUT_DIRECTORY ${CMAKE_BINARY_DIR}/bin)
set(CMAKE_LIBRARY_OUTPUT_DIRECTORY ${CMAKE_BINARY_DIR}/lib)
set(CMAKE_ARCHIVE_OUTPUT_DIRECTORY ${CMAKE_BINARY_DIR}/lib)

# Include directories will go here as you add them
include_directories(include)

# Setup GoogleTest
include(FetchContent)
FetchContent_Declare(
  googletest
  GIT_REPOSITORY https://github.com/google/googletest.git
  GIT_TAG v1.13.0
)
FetchContent_MakeAvailable(googletest)

set(SOURCE_FILES
    src/functional_simulator.cpp
    src/mips_mem_parser.cpp
<<<<<<< HEAD
    src/utilities.cpp
=======
    src/mips_instruction.cpp
    src/stats.cpp
>>>>>>> f0dc7012
)

# Create the library that will be used by tests and main executable
add_library(mips_lite_lib ${SOURCE_FILES})

# Create main binary target (will add actual source files later)
# add_executable(mips_simulator src/main.cpp)

# Enable testing
enable_testing()
add_subdirectory(tests/proj_setup)
add_subdirectory(tests/mem_parser)
add_subdirectory(tests/libs)
<<<<<<< HEAD
add_subdirectory(tests/utils_function)
=======
add_subdirectory(tests/mips_instruction)
add_subdirectory(tests/reg_type)
add_subdirectory(tests/functional_simulator)
>>>>>>> f0dc7012
<|MERGE_RESOLUTION|>--- conflicted
+++ resolved
@@ -1,5 +1,5 @@
 ### Root CMakeLists.txt for MIPS-Lite project
-cmake_minimum_required(VERSION 4.0.1) 
+cmake_minimum_required(VERSION 4.0.1) # Teresa uses this version for their local machine. main branch can use the version 3.15 as needed.
 
 # Always define toolchain file so we have same setup
 set(CMAKE_TOOLCHAIN_FILE "${CMAKE_SOURCE_DIR}/cmake/toolchain.cmake")
@@ -36,12 +36,9 @@
 set(SOURCE_FILES
     src/functional_simulator.cpp
     src/mips_mem_parser.cpp
-<<<<<<< HEAD
     src/utilities.cpp
-=======
     src/mips_instruction.cpp
     src/stats.cpp
->>>>>>> f0dc7012
 )
 
 # Create the library that will be used by tests and main executable
@@ -55,10 +52,7 @@
 add_subdirectory(tests/proj_setup)
 add_subdirectory(tests/mem_parser)
 add_subdirectory(tests/libs)
-<<<<<<< HEAD
 add_subdirectory(tests/utils_function)
-=======
 add_subdirectory(tests/mips_instruction)
 add_subdirectory(tests/reg_type)
 add_subdirectory(tests/functional_simulator)
->>>>>>> f0dc7012
